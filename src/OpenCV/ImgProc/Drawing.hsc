{-# LANGUAGE QuasiQuotes #-}
{-# LANGUAGE TemplateHaskell #-}

module OpenCV.ImgProc.Drawing
    ( LineType(..)
    , Font(..)
    , FontFace(..)
<<<<<<< HEAD
    , ContourDrawMode(..)
=======
    , FontSlant(..)
>>>>>>> b0158d7b

    , arrowedLine
    , circle
    , ellipse
    , fillConvexPoly
    , fillPoly
    , polylines
    , line
    , getTextSize
    , putText
    , rectangle
    , drawContours
    ) where

import "primitive" Control.Monad.Primitive ( PrimMonad, PrimState, unsafePrimToPrim )
import "base" Data.Int
import "text" Data.Text ( Text )
import qualified "text" Data.Text as T ( append )
import qualified "text" Data.Text.Foreign as T ( withCStringLen )
import qualified "vector" Data.Vector as V
import qualified "vector" Data.Vector.Storable as VS
import "base" Foreign.Marshal.Alloc ( alloca )
import "base" Foreign.Marshal.Array ( withArray )
import "base" Foreign.Marshal.Utils ( fromBool )
import "base" Foreign.Ptr ( Ptr )
import "base" Foreign.Storable ( peek )
import qualified "inline-c" Language.C.Inline as C
import qualified "inline-c-cpp" Language.C.Inline.Cpp as C
<<<<<<< HEAD
import "this" OpenCV.C.Inline ( openCvCtx )
import "this" OpenCV.C.Types
=======
import "primitive" Control.Monad.Primitive ( PrimMonad, PrimState, unsafePrimToPrim )
import "text" Data.Text ( Text )
import qualified "text" Data.Text as T ( append )
import qualified "text" Data.Text.Foreign as T ( withCStringLen )
>>>>>>> b0158d7b
import "this" OpenCV.Core.Types
import "this" OpenCV.Internal.C.Inline ( openCvCtx )
import "this" OpenCV.Internal.Core.Types
import "this" OpenCV.Internal.C.Types
import "this" OpenCV.TypeLevel
import "base" System.IO.Unsafe ( unsafePerformIO )

--------------------------------------------------------------------------------

C.context openCvCtx

C.include "opencv2/core.hpp"
C.include "opencv2/imgproc.hpp"
C.using "namespace cv"

#include <bindings.dsl.h>
#include "opencv2/core.hpp"
#include "opencv2/imgproc.hpp"

#include "namespace.hpp"

--------------------------------------------------------------------------------

data LineType
   = LineType_8
     -- ^ 8-connected line.
     --
     -- <<doc/generated/LineType_8.png 8-connected line>>
   | LineType_4
     -- ^ 4-connected line.
     --
     -- <<doc/generated/LineType_4.png 4-connected line>>
   | LineType_AA
     -- ^ Antialiased line.
     --
     -- <<doc/generated/LineType_AA.png Antialised line>>
     deriving (Show, Enum, Bounded)

#num LINE_8
#num LINE_4
#num LINE_AA

marshalLineType :: LineType -> Int32
marshalLineType = \case
  LineType_8  -> c'LINE_8
  LineType_4  -> c'LINE_4
  LineType_AA -> c'LINE_AA

data Font
   = Font
     { _fontFace  :: !FontFace
     , _fontSlant :: !FontSlant
     , _fontScale :: !Double
     } deriving (Show)

data FontFace
   = FontHersheySimplex
     -- ^ Normal size sans-serif font. Does not have a 'Slanted' variant.
     --
     -- <<doc/generated/FontHersheySimplex.png FontHersheySimplex>>
   | FontHersheyPlain
     -- ^ Small size sans-serif font.
     --
     -- <<doc/generated/FontHersheyPlain.png FontHersheyPlain>>
     --
     -- <<doc/generated/FontHersheyPlain_slanted.png FontHersheyPlain>>
   | FontHersheyDuplex
     -- ^ Normal size sans-serif font (more complex than
     -- 'FontHersheySimplex'). Does not have a 'Slanted' variant.
     --
     -- <<doc/generated/FontHersheyDuplex.png FontHersheyDuplex>>
   | FontHersheyComplex
     -- ^ Normal size serif font.
     --
     -- <<doc/generated/FontHersheyComplex.png FontHersheyComplex>>
     --
     -- <<doc/generated/FontHersheyComplex_slanted.png FontHersheyComplex>>
   | FontHersheyTriplex
     -- ^ Normal size serif font (more complex than 'FontHersheyComplex').
     --
     -- <<doc/generated/FontHersheyTriplex.png FontHersheyTriplex>>
     --
     -- <<doc/generated/FontHersheyTriplex_slanted.png FontHersheyTriplex>>
   | FontHersheyComplexSmall
     -- ^ Smaller version of 'FontHersheyComplex'.
     --
     -- <<doc/generated/FontHersheyComplexSmall.png FontHersheyComplexSmall>>
     --
     -- <<doc/generated/FontHersheyComplexSmall_slanted.png FontHersheyComplexSmall>>
   | FontHersheyScriptSimplex
     -- ^ Hand-writing style font. Does not have a 'Slanted' variant.
     --
     -- <<doc/generated/FontHersheyScriptSimplex.png FontHersheyScriptSimplex>>
   | FontHersheyScriptComplex
     -- ^ More complex variant of 'FontHersheyScriptSimplex'. Does not have a
     -- 'Slanted' variant.
     --
     -- <<doc/generated/FontHersheyScriptComplex.png FontHersheyScriptComplex>>
     deriving (Show, Enum, Bounded)

data FontSlant
   = NotSlanted
   | Slanted
     deriving (Show)

marshalFont :: Font -> (Int32, C.CDouble)
marshalFont (Font face slant scale) =
    ( marshalFontFace face + marshalFontSlant slant
    , realToFrac scale
    )

#num FONT_ITALIC

marshalFontSlant :: FontSlant -> Int32
marshalFontSlant = \case
   NotSlanted -> 0
   Slanted    -> c'FONT_ITALIC

#num FONT_HERSHEY_SIMPLEX
#num FONT_HERSHEY_PLAIN
#num FONT_HERSHEY_DUPLEX
#num FONT_HERSHEY_COMPLEX
#num FONT_HERSHEY_TRIPLEX
#num FONT_HERSHEY_COMPLEX_SMALL
#num FONT_HERSHEY_SCRIPT_SIMPLEX
#num FONT_HERSHEY_SCRIPT_COMPLEX

marshalFontFace :: FontFace -> Int32
marshalFontFace = \case
   FontHersheySimplex       -> c'FONT_HERSHEY_SIMPLEX
   FontHersheyPlain         -> c'FONT_HERSHEY_PLAIN
   FontHersheyDuplex        -> c'FONT_HERSHEY_DUPLEX
   FontHersheyComplex       -> c'FONT_HERSHEY_COMPLEX
   FontHersheyTriplex       -> c'FONT_HERSHEY_TRIPLEX
   FontHersheyComplexSmall  -> c'FONT_HERSHEY_COMPLEX_SMALL
   FontHersheyScriptSimplex -> c'FONT_HERSHEY_SCRIPT_SIMPLEX
   FontHersheyScriptComplex -> c'FONT_HERSHEY_SCRIPT_COMPLEX


{- | Draws a arrow segment pointing from the first point to the second one

Example:

@
arrowedLineImg :: Mat (ShapeT [200, 300]) ('S 4) ('S Word8)
arrowedLineImg = exceptError $
    withMatM
      (Proxy :: Proxy [200, 300])
      (Proxy :: Proxy 4)
      (Proxy :: Proxy Word8)
      transparent $ \imgM -> do
        arrowedLine imgM (V2  10 130 :: V2 Int32) (V2 190  40 :: V2 Int32) blue 5 LineType_AA 0 0.15
        arrowedLine imgM (V2 210  50 :: V2 Int32) (V2 250 180 :: V2 Int32) red  8 LineType_AA 0 0.4
@

<<doc/generated/examples/arrowedLineImg.png arrowedLineImg>>

<http://docs.opencv.org/3.0.0/d6/d6e/group__imgproc__draw.html#ga0a165a3ca093fd488ac709fdf10c05b2 OpenCV Doxygen doc>
<http://docs.opencv.org/3.0-last-rst/modules/imgproc/doc/drawing_functions.html#arrowedline OpenCV Sphinx doc>
-}
arrowedLine
    :: ( IsPoint2 fromPoint2 Int32
       , IsPoint2 toPoint2   Int32
       , ToScalar  color
       , PrimMonad m
       )
    => Mut (Mat ('S [height, width]) channels depth) (PrimState m) -- ^ Image.
    -> fromPoint2 Int32 -- ^ The point the arrow starts from.
    -> toPoint2 Int32 -- ^ The point the arrow points to.
    -> color -- ^ Line color.
    -> Int32 -- ^ Line thickness.
    -> LineType
    -> Int32 -- ^ Number of fractional bits in the point coordinates.
    -> Double -- ^ The length of the arrow tip in relation to the arrow length.
    -> m ()
arrowedLine img pt1 pt2 color thickness lineType shift tipLength =
    unsafePrimToPrim $
    withPtr img $ \matPtr ->
    withPtr (toPoint pt1) $ \pt1Ptr   ->
    withPtr (toPoint pt2) $ \pt2Ptr   ->
    withPtr (toScalar color) $ \colorPtr ->
      [C.exp|void {
        cv::arrowedLine( *$(Mat * matPtr)
                       , *$(Point2i * pt1Ptr)
                       , *$(Point2i * pt2Ptr)
                       , *$(Scalar * colorPtr)
                       , $(int32_t thickness)
                       , $(int32_t c'lineType)
                       , $(int32_t shift)
                       , $(double c'tipLength)
                       )
      }|]
  where
    c'lineType  = marshalLineType lineType
    c'tipLength = realToFrac tipLength

{- | Draws a circle.

Example:

@
circleImg :: Mat (ShapeT [200, 400]) ('S 4) ('S Word8)
circleImg = exceptError $
    withMatM
      (Proxy :: Proxy [200, 400])
      (Proxy :: Proxy 4)
      (Proxy :: Proxy Word8)
      transparent $ \imgM -> do
        lift $ circle imgM (V2 100 100 :: V2 Int32) 90 blue  5  LineType_AA 0
        lift $ circle imgM (V2 300 100 :: V2 Int32) 45 red (-1) LineType_AA 0
@

<<doc/generated/examples/circleImg.png circleImg>>

<http://docs.opencv.org/3.0-last-rst/modules/imgproc/doc/drawing_functions.html#circle OpenCV Sphinx doc>
-}
circle
    :: ( PrimMonad m
       , IsPoint2 point2 Int32
       , ToScalar color
       )
    => Mut (Mat ('S [height, width]) channels depth) (PrimState m) -- ^ Image where the circle is drawn.
    -> point2 Int32 -- ^ Center of the circle.
    -> Int32 -- ^ Radius of the circle.
    -> color -- ^ Circle color.
    -> Int32 -- ^ Thickness of the circle outline, if positive. Negative thickness means that a filled circle is to be drawn.
    -> LineType -- ^ Type of the circle boundary.
    -> Int32 -- ^ Number of fractional bits in the coordinates of the center and in the radius value.
    -> m ()
circle img center radius color thickness lineType shift =
    unsafePrimToPrim $
    withPtr img $ \matPtr ->
    withPtr (toPoint center) $ \centerPtr ->
    withPtr (toScalar color) $ \colorPtr  ->
      [C.exp|void {
        cv::circle( *$(Mat * matPtr)
                  , *$(Point2i * centerPtr)
                  , $(int32_t radius)
                  , *$(Scalar * colorPtr)
                  , $(int32_t thickness)
                  , $(int32_t c'lineType)
                  , $(int32_t shift)
                  )
      }|]
  where
    c'lineType  = marshalLineType lineType

{- | Draws a simple or thick elliptic arc or fills an ellipse sector

Example:

@
ellipseImg :: Mat (ShapeT [200, 400]) ('S 4) ('S Word8)
ellipseImg = exceptError $
    withMatM
      (Proxy :: Proxy [200, 400])
      (Proxy :: Proxy 4)
      (Proxy :: Proxy Word8)
      transparent $ \imgM -> do
        lift $ ellipse imgM (V2 100 100 :: V2 Int32) (V2 90 60 :: V2 Int32)  30  0 360 blue  5  LineType_AA 0
        lift $ ellipse imgM (V2 300 100 :: V2 Int32) (V2 80 40 :: V2 Int32) 160 40 290 red (-1) LineType_AA 0
@

<<doc/generated/examples/ellipseImg.png ellipseImg>>

<http://docs.opencv.org/3.0-last-rst/modules/imgproc/doc/drawing_functions.html#ellipse OpenCV Sphinx doc>
-}
ellipse
    :: ( PrimMonad m
       , IsPoint2 point2 Int32
       , IsSize   size   Int32
       , ToScalar color
       )
    => Mut (Mat ('S [height, width]) channels depth) (PrimState m) -- ^ Image.
    -> point2 Int32 -- ^ Center of the ellipse.
    -> size   Int32  -- ^ Half of the size of the ellipse main axes.
    -> Double -- ^ Ellipse rotation angle in degrees.
    -> Double -- ^ Starting angle of the elliptic arc in degrees.
    -> Double -- ^ Ending angle of the elliptic arc in degrees.
    -> color -- ^ Ellipse color.
    -> Int32
       -- ^ Thickness of the ellipse arc outline, if
       -- positive. Otherwise, this indicates that a filled ellipse
       -- sector is to be drawn.
    -> LineType -- ^ Type of the ellipse boundary.
    -> Int32 -- ^ Number of fractional bits in the coordinates of the center and values of axes.
    -> m ()
ellipse img center axes angle startAngle endAngle color thickness lineType shift =
    unsafePrimToPrim $
    withPtr img $ \matPtr ->
    withPtr (toPoint  center) $ \centerPtr ->
    withPtr (toSize   axes  ) $ \axesPtr   ->
    withPtr (toScalar color ) $ \colorPtr  ->
      [C.exp|void {
        cv::ellipse( *$(Mat * matPtr)
                   , *$(Point2i * centerPtr)
                   , *$(Size2i * axesPtr)
                   , $(double c'angle)
                   , $(double c'startAngle)
                   , $(double c'endAngle)
                   , *$(Scalar * colorPtr)
                   , $(int32_t thickness)
                   , $(int32_t c'lineType)
                   , $(int32_t shift)
                   )
      }|]
  where
    c'angle      = realToFrac angle
    c'startAngle = realToFrac startAngle
    c'endAngle   = realToFrac endAngle
    c'lineType   = marshalLineType lineType

{- | Fills a convex polygon.

The function 'fillConvexPoly' draws a filled convex polygon. This
function is much faster than the function 'fillPoly' . It can fill
not only convex polygons but any monotonic polygon without
self-intersections, that is, a polygon whose contour intersects
every horizontal line (scan line) twice at the most (though, its
top-most and/or the bottom edge could be horizontal).

<http://docs.opencv.org/3.0-last-rst/modules/imgproc/doc/drawing_functions.html#fillconvexpoly OpenCV Sphinx doc>
-}
fillConvexPoly
    :: ( PrimMonad m
       , IsPoint2 point2 Int32
       , ToScalar  color
       )
    => Mut (Mat ('S [height, width]) channels depth) (PrimState m) -- ^ Image.
    -> V.Vector (point2 Int32) -- ^ Polygon vertices.
    -> color -- ^ Polygon color.
    -> LineType
    -> Int32 -- ^ Number of fractional bits in the vertex coordinates.
    -> m ()
fillConvexPoly img points color lineType shift =
    unsafePrimToPrim $
    withPtr img $ \matPtr ->
    withArrayPtr (V.map toPoint points) $ \pointsPtr ->
    withPtr (toScalar color) $ \colorPtr ->
      [C.exp|void {
        cv::fillConvexPoly( *$(Mat * matPtr)
                          , $(Point2i * pointsPtr)
                          , $(int32_t c'numPoints)
                          , *$(Scalar * colorPtr)
                          , $(int32_t c'lineType)
                          , $(int32_t shift)
                          )
      }|]
  where
    c'numPoints = fromIntegral $ V.length points
    c'lineType  = marshalLineType lineType


{- | Fills the area bounded by one or more polygons.

Example:

@
rookPts :: Int32 -> Int32 -> V.Vector (V.Vector (V2 Int32))
rookPts w h = V.singleton $ V.fromList
          [ V2 (    w \`div`  4) ( 7*h \`div`  8)
          , V2 (  3*w \`div`  4) ( 7*h \`div`  8)
          , V2 (  3*w \`div`  4) (13*h \`div` 16)
          , V2 ( 11*w \`div` 16) (13*h \`div` 16)
          , V2 ( 19*w \`div` 32) ( 3*h \`div`  8)
          , V2 (  3*w \`div`  4) ( 3*h \`div`  8)
          , V2 (  3*w \`div`  4) (   h \`div`  8)
          , V2 ( 26*w \`div` 40) (   h \`div`  8)
          , V2 ( 26*w \`div` 40) (   h \`div`  4)
          , V2 ( 22*w \`div` 40) (   h \`div`  4)
          , V2 ( 22*w \`div` 40) (   h \`div`  8)
          , V2 ( 18*w \`div` 40) (   h \`div`  8)
          , V2 ( 18*w \`div` 40) (   h \`div`  4)
          , V2 ( 14*w \`div` 40) (   h \`div`  4)
          , V2 ( 14*w \`div` 40) (   h \`div`  8)
          , V2 (    w \`div`  4) (   h \`div`  8)
          , V2 (    w \`div`  4) ( 3*h \`div`  8)
          , V2 ( 13*w \`div` 32) ( 3*h \`div`  8)
          , V2 (  5*w \`div` 16) (13*h \`div` 16)
          , V2 (    w \`div`  4) (13*h \`div` 16)
          ]

fillPolyImg
    :: forall (h :: Nat) (w :: Nat)
     . (h ~ 300, w ~ 300)
    => Mat (ShapeT [h, w]) ('S 4) ('S Word8)
fillPolyImg = exceptError $
    withMatM (Proxy :: Proxy [h, w])
             (Proxy :: Proxy 4)
             (Proxy :: Proxy Word8)
             transparent $ \imgM -> do
      lift $ fillPoly imgM (rookPts w h) blue LineType_AA 0
  where
    h = fromInteger $ natVal (Proxy :: Proxy h)
    w = fromInteger $ natVal (Proxy :: Proxy w)
@

<<doc/generated/examples/fillPolyImg.png fillPolyImg>>

<http://docs.opencv.org/3.0-last-rst/modules/imgproc/doc/drawing_functions.html#fillpoly OpenCV Sphinx doc>
-}
fillPoly
    :: ( PrimMonad m
       , IsPoint2 point2 Int32
       , ToScalar color
       )
    => Mut (Mat ('S [height, width]) channels depth) (PrimState m) -- ^ Image.
    -> V.Vector (V.Vector (point2 Int32)) -- ^ Polygons.
    -> color -- ^ Polygon color.
    -> LineType
    -> Int32 -- ^ Number of fractional bits in the vertex coordinates.
    -> m ()
fillPoly img polygons color lineType shift =
    unsafePrimToPrim $
    withPtr img $ \matPtr ->
    withPolygons polygons $ \polygonsPtr ->
    VS.unsafeWith npts $ \nptsPtr ->
    withPtr (toScalar color) $ \colorPtr ->
      [C.exp|void {
        cv::fillPoly( *$(Mat * matPtr)
                    , $(const Point2i * * polygonsPtr)
                    , $(int32_t * nptsPtr)
                    , $(int32_t c'numPolygons)
                    , *$(Scalar * colorPtr)
                    , $(int32_t c'lineType)
                    , $(int32_t shift)
                    )
      }|]
  where
    c'numPolygons = fromIntegral $ V.length polygons
    c'lineType    = marshalLineType lineType

    npts :: VS.Vector Int32
    npts = VS.convert $ V.map (fromIntegral . V.length) polygons

{- | Draws several polygonal curves

Example:

@
polylinesImg
    :: forall (h :: Nat) (w :: Nat)
     . (h ~ 300, w ~ 300)
    => Mat (ShapeT [h, w]) ('S 4) ('S Word8)
polylinesImg = exceptError $
    withMatM (Proxy :: Proxy [h, w])
             (Proxy :: Proxy 4)
             (Proxy :: Proxy Word8)
             transparent $ \imgM -> do
      lift $ polylines imgM (rookPts w h) True blue 2 LineType_AA 0
  where
    h = fromInteger $ natVal (Proxy :: Proxy h)
    w = fromInteger $ natVal (Proxy :: Proxy w)
@

<<doc/generated/examples/polylinesImg.png polylinesImg>>

<http://docs.opencv.org/3.0-last-rst/modules/imgproc/doc/drawing_functions.html#polylines OpenCV Sphinx doc>
-}
polylines
    :: ( PrimMonad m
       , IsPoint2 point2 Int32
       , ToScalar color
       )
    => Mut (Mat ('S [height, width]) channels depth) (PrimState m) -- ^ Image.
    -> V.Vector (V.Vector (point2 Int32)) -- ^ Vertices.
    -> Bool
       -- ^ Flag indicating whether the drawn polylines are closed or not. If
       -- they are closed, the function draws a line from the last vertex of
       -- each curve to its first vertex.
    -> color
    -> Int32 -- ^ Thickness of the polyline edges.
    -> LineType
    -> Int32 -- ^ Number of fractional bits in the vertex coordinates.
    -> m ()
polylines img curves isClosed color thickness lineType shift =
    unsafePrimToPrim $
    withPtr img $ \matPtr ->
    withPolygons curves $ \curvesPtr ->
    VS.unsafeWith npts $ \nptsPtr ->
    withPtr (toScalar color) $ \colorPtr ->
      [C.exp|void {
        cv::polylines
        ( *$(Mat * matPtr)
        , $(const Point2i * * curvesPtr)
        , $(int32_t * nptsPtr)
        , $(int32_t c'numCurves)
        , $(bool c'isClosed)
        , *$(Scalar * colorPtr)
        , $(int32_t thickness)
        , $(int32_t c'lineType)
        , $(int32_t shift)
        );
      }|]
  where
    c'numCurves = fromIntegral $ V.length curves
    c'isClosed  = fromBool isClosed
    c'lineType  = marshalLineType lineType

    npts :: VS.Vector Int32
    npts = VS.convert $ V.map (fromIntegral . V.length) curves

{- | Draws a line segment connecting two points.

Example:

@
lineImg :: Mat (ShapeT [200, 300]) ('S 4) ('S Word8)
lineImg = exceptError $
    withMatM (Proxy :: Proxy [200, 300])
             (Proxy :: Proxy 4)
             (Proxy :: Proxy Word8)
             transparent $ \imgM -> do
      lift $ line imgM (V2  10 130 :: V2 Int32) (V2 190  40 :: V2 Int32) blue 5 LineType_AA 0
      lift $ line imgM (V2 210  50 :: V2 Int32) (V2 250 180 :: V2 Int32) red  8 LineType_AA 0
@

<<doc/generated/examples/lineImg.png lineImg>>

<http://docs.opencv.org/3.0-last-rst/modules/imgproc/doc/drawing_functions.html#line OpenCV Sphinx doc>
-}
line
    :: ( PrimMonad m
       , IsPoint2 fromPoint2 Int32
       , IsPoint2 toPoint2   Int32
       , ToScalar color
       )
    => Mut (Mat ('S [height, width]) channels depth) (PrimState m) -- ^ Image.
    -> fromPoint2 Int32 -- ^ First point of the line segment.
    -> toPoint2   Int32 -- ^ Scond point of the line segment.
    -> color -- ^ Line color.
    -> Int32 -- ^ Line thickness.
    -> LineType
    -> Int32 -- ^ Number of fractional bits in the point coordinates.
    -> m ()
line img pt1 pt2 color thickness lineType shift =
    unsafePrimToPrim $
    withPtr img $ \matPtr ->
    withPtr (toPoint pt1) $ \pt1Ptr ->
    withPtr (toPoint pt2) $ \pt2Ptr ->
    withPtr (toScalar color) $ \colorPtr ->
      [C.exp|void {
        cv::line( *$(Mat * matPtr)
                , *$(Point2i * pt1Ptr)
                , *$(Point2i * pt2Ptr)
                , *$(Scalar * colorPtr)
                , $(int32_t thickness)
                , $(int32_t c'lineType)
                , $(int32_t shift)
                )
      }|]
  where
    c'lineType = marshalLineType lineType

{- | Calculates the size of a box that contains the specified text

<http://docs.opencv.org/3.0-last-rst/modules/imgproc/doc/drawing_functions.html#gettextsize OpenCV Sphinx doc>
-}
getTextSize
    :: Text
    -> Font
    -> Int32 -- ^ Thickness of lines used to render the text.
    -> (Size2i, Int32)
       -- ^ (size, baseLine) =
       -- (The size of a box that contains the specified text.
       -- , y-coordinate of the baseline relative to the bottom-most text point)
getTextSize text font thickness = unsafePerformIO $
    T.withCStringLen (T.append text "\0") $ \(c'text, _textLength) ->
    alloca $ \(c'baseLinePtr :: Ptr Int32) -> do
      size <- fromPtr $
        [C.block|Size2i * {
          Size size = cv::getTextSize( $(char * c'text)
                                     , $(int32_t c'fontFace)
                                     , $(double c'fontScale)
                                     , $(int32_t thickness)
                                     , $(int32_t * c'baseLinePtr)
                                     );
          return new Size(size);
        }|]
      baseLine <- peek c'baseLinePtr
      pure (size, baseLine)
  where
    (c'fontFace, c'fontScale) = marshalFont font

{- | Draws a text string.

The function putText renders the specified text string in the
image. Symbols that cannot be rendered using the specified font are
replaced by question marks.

Example:

@
putTextImg :: Mat ('S ['D, 'S 400]) ('S 4) ('S Word8)
putTextImg = exceptError $
    withMatM (height ::: (Proxy :: Proxy 400) ::: Z)
             (Proxy :: Proxy 4)
             (Proxy :: Proxy Word8)
             transparent $ \imgM -> do
      forM_ (zip [0..] [minBound .. maxBound]) $ \(n, fontFace) ->
        lift $ putText imgM
                       (T.pack $ show fontFace)
                       (V2 10 (35 + n * 30) :: V2 Int32)
                       (Font fontFace NotSlanted 1.0)
                       black
                       1
                       LineType_AA
                       False
  where
    height :: Int32
    height = 50 + fromIntegral (30 * fromEnum (maxBound :: FontFace))
@

<<doc/generated/examples/putTextImg.png putTextImg>>

<http://docs.opencv.org/3.0-last-rst/modules/imgproc/doc/drawing_functions.html#puttext OpenCV Sphinx doc>
-}
putText
    :: ( PrimMonad m
       , IsPoint2 point2 Int32
       , ToScalar color
       )
    => Mut (Mat ('S [height, width]) channels depth) (PrimState m) -- ^ Image.
    -> Text -- ^ Text string to be drawn.
    -> point2 Int32 -- ^ Bottom-left corner of the text string in the image.
    -> Font
    -> color -- ^ Text color.
    -> Int32 -- ^ Thickness of the lines used to draw a text.
    -> LineType
    -> Bool -- ^ When 'True', the image data origin is at the bottom-left corner. Otherwise, it is at the top-left corner.
    -> m ()
putText img text org font color thickness lineType bottomLeftOrigin =
    unsafePrimToPrim $
    withPtr img $ \matPtr ->
    T.withCStringLen (T.append text "\0") $ \(c'text, _textLength) ->
    withPtr (toPoint org) $ \orgPtr ->
    withPtr (toScalar color) $ \colorPtr ->
      [C.exp|void {
        cv::putText( *$(Mat * matPtr)
                   , $(char * c'text)
                   , *$(Point2i * orgPtr)
                   , $(int32_t c'fontFace)
                   , $(double c'fontScale)
                   , *$(Scalar * colorPtr)
                   , $(int32_t thickness)
                   , $(int32_t c'lineType)
                   , $(bool c'bottomLeftOrigin)
                   )
      }|]
  where
    (c'fontFace, c'fontScale) = marshalFont font
    c'lineType = marshalLineType lineType
    c'bottomLeftOrigin = fromBool bottomLeftOrigin

{- | Draws a simple, thick, or filled up-right rectangle

Example:

@
rectangleImg :: Mat (ShapeT [200, 400]) ('S 4) ('S Word8)
rectangleImg = exceptError $
    withMatM (Proxy :: Proxy [200, 400])
             (Proxy :: Proxy 4)
             (Proxy :: Proxy Word8)
             transparent $ \imgM -> do
      lift $ rectangle imgM (toRect $ HRect (V2  10 10) (V2 180 180)) blue  5  LineType_8 0
      lift $ rectangle imgM (toRect $ HRect (V2 260 30) (V2  80 140)) red (-1) LineType_8 0
@

<<doc/generated/examples/rectangleImg.png rectangleImg>>

<http://docs.opencv.org/3.0-last-rst/modules/imgproc/doc/drawing_functions.html#rectangle OpenCV Sphinx doc>
-}
rectangle
    :: (PrimMonad m, ToScalar color, IsRect rect Int32)
    => Mut (Mat ('S [height, width]) channels depth) (PrimState m) -- ^ Image.
    -> rect Int32
    -> color -- ^ Rectangle color or brightness (grayscale image).
    -> Int32 -- ^ Line thickness.
    -> LineType
    -> Int32 -- ^ Number of fractional bits in the point coordinates.
    -> m ()
rectangle img rect color thickness lineType shift =
    unsafePrimToPrim $
    withPtr img $ \matPtr ->
    withPtr (toRect rect) $ \rectPtr ->
    withPtr (toScalar color) $ \colorPtr ->
      [C.exp|void {
        cv::rectangle( *$(Mat * matPtr)
                     , *$(Rect2i * rectPtr)
                     , *$(Scalar * colorPtr)
                     , $(int32_t thickness)
                     , $(int32_t c'lineType)
                     , $(int32_t shift)
                     )
      }|]
  where
    c'lineType = marshalLineType lineType


data ContourDrawMode
  = OutlineContour LineType
                   Int32 -- ^ Thickness of lines the contours are drawn with.
  | FillContours -- ^ Draw the contour, filling in the area.

marshalContourDrawMode
  :: ContourDrawMode -> (Int32, Int32)
marshalContourDrawMode = \case
  OutlineContour lineType thickness -> (marshalLineType lineType, thickness)
  FillContours -> (marshalLineType LineType_4, -1)

{-|

Draw contours onto a black image.

Example:

@
flowerContours :: Mat ('S ['S 512, 'S 768]) ('S 3) ('S Word8)
flowerContours = exceptError $
  withMatM (Proxy :: Proxy [512,768])
           (Proxy :: Proxy 3)
           (Proxy :: Proxy Word8)
           black $ \imgM -> do
    let edges = exceptError $
          cvtColor bgr gray flower_768x512 >>=
          canny 30 20 Nothing Nothing
    contours <-
      thaw edges >>=
      findContours ContourRetrievalList
                   ContourApproximationSimple
    lift ( drawContours (V.map contourPoints contours)
                        red
                        (OutlineContour LineType_AA 1)
                        imgM)
@

<<doc/generated/examples/flowerContours.png flowerContours>>

-}
drawContours :: (ToScalar color, PrimMonad m)
             => V.Vector (V.Vector Point2i)
             -> color -- ^ Color of the contours.
             -> ContourDrawMode
             -> MutMat ('S [h, w]) channels depth (PrimState m) -- ^ Image.
             -> m ()
drawContours contours color drawMode img = unsafePrimToPrim $
  withArrayPtr (V.concat (V.toList contours)) $ \contoursPtrPtr ->
  withArray (V.toList (V.map (fromIntegral . V.length) contours)) $ \(contourLengthsPtr :: Ptr Int32) ->
  withPtr (toScalar color) $ \colorPtr ->
  withPtr (unMutMat img) $ \dstPtr ->
    [C.exp|void {
      int32_t *contourLengths = $(int32_t * contourLengthsPtr);
      Point2i * contoursPtr = $(Point2i * contoursPtrPtr);
      std::vector<std::vector<cv::Point>> contours;
      int32_t numContours = $(int32_t numContours);

      int k = 0;
      for(int i = 0; i < numContours; i++) {
        std::vector<cv::Point> contour;
        for(int j = 0; j < contourLengths[i]; j++) {
          contour.push_back( contoursPtr[k] );
          k++;
        }
        contours.push_back(contour);
      }

      cv::drawContours(
        *$(Mat * dstPtr),
        contours,
        -1,
        *$(Scalar * colorPtr),
        $(int32_t c'thickness),
        $(int32_t c'lineType)
      );
    }|]
  where
    numContours = fromIntegral (V.length contours)
    (c'lineType, c'thickness) = marshalContourDrawMode drawMode<|MERGE_RESOLUTION|>--- conflicted
+++ resolved
@@ -5,12 +5,8 @@
     ( LineType(..)
     , Font(..)
     , FontFace(..)
-<<<<<<< HEAD
+    , FontSlant(..)
     , ContourDrawMode(..)
-=======
-    , FontSlant(..)
->>>>>>> b0158d7b
-
     , arrowedLine
     , circle
     , ellipse
@@ -24,11 +20,7 @@
     , drawContours
     ) where
 
-import "primitive" Control.Monad.Primitive ( PrimMonad, PrimState, unsafePrimToPrim )
 import "base" Data.Int
-import "text" Data.Text ( Text )
-import qualified "text" Data.Text as T ( append )
-import qualified "text" Data.Text.Foreign as T ( withCStringLen )
 import qualified "vector" Data.Vector as V
 import qualified "vector" Data.Vector.Storable as VS
 import "base" Foreign.Marshal.Alloc ( alloca )
@@ -38,15 +30,10 @@
 import "base" Foreign.Storable ( peek )
 import qualified "inline-c" Language.C.Inline as C
 import qualified "inline-c-cpp" Language.C.Inline.Cpp as C
-<<<<<<< HEAD
-import "this" OpenCV.C.Inline ( openCvCtx )
-import "this" OpenCV.C.Types
-=======
 import "primitive" Control.Monad.Primitive ( PrimMonad, PrimState, unsafePrimToPrim )
 import "text" Data.Text ( Text )
 import qualified "text" Data.Text as T ( append )
 import qualified "text" Data.Text.Foreign as T ( withCStringLen )
->>>>>>> b0158d7b
 import "this" OpenCV.Core.Types
 import "this" OpenCV.Internal.C.Inline ( openCvCtx )
 import "this" OpenCV.Internal.Core.Types
@@ -773,15 +760,15 @@
            black $ \imgM -> do
     let edges = exceptError $
           cvtColor bgr gray flower_768x512 >>=
-          canny 30 20 Nothing Nothing
+          canny 30 20 Nothing CannyNormL1
     contours <-
       thaw edges >>=
       findContours ContourRetrievalList
                    ContourApproximationSimple
-    lift ( drawContours (V.map contourPoints contours)
+    lift $ drawContours (V.map contourPoints contours)
                         red
                         (OutlineContour LineType_AA 1)
-                        imgM)
+                        imgM
 @
 
 <<doc/generated/examples/flowerContours.png flowerContours>>
@@ -791,13 +778,13 @@
              => V.Vector (V.Vector Point2i)
              -> color -- ^ Color of the contours.
              -> ContourDrawMode
-             -> MutMat ('S [h, w]) channels depth (PrimState m) -- ^ Image.
+             -> Mut (Mat ('S [h, w]) channels depth) (PrimState m) -- ^ Image.
              -> m ()
 drawContours contours color drawMode img = unsafePrimToPrim $
   withArrayPtr (V.concat (V.toList contours)) $ \contoursPtrPtr ->
   withArray (V.toList (V.map (fromIntegral . V.length) contours)) $ \(contourLengthsPtr :: Ptr Int32) ->
   withPtr (toScalar color) $ \colorPtr ->
-  withPtr (unMutMat img) $ \dstPtr ->
+  withPtr img $ \dstPtr ->
     [C.exp|void {
       int32_t *contourLengths = $(int32_t * contourLengthsPtr);
       Point2i * contoursPtr = $(Point2i * contoursPtrPtr);
