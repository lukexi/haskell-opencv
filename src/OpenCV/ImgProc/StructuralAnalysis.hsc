{-# LANGUAGE QuasiQuotes #-}
{-# LANGUAGE TemplateHaskell #-}

module OpenCV.ImgProc.StructuralAnalysis
    ( contourArea
    , pointPolygonTest
    , findContours
    , Contour(..)
    , ContourRetrievalMode(..)
    , ContourApproximationMethod(..)
    ) where

import "primitive" Control.Monad.Primitive ( PrimMonad, PrimState, unsafePrimToPrim )
import "base" Control.Exception ( mask_ )
import "base" Control.Monad (guard)
import "base" Data.Functor (($>))
import "base" Data.Int
import "base" Data.Maybe (mapMaybe)
import "base" Data.Traversable (for)
import qualified "vector" Data.Vector as V
import "base" Data.Word
import "base" Foreign.Marshal.Alloc ( alloca )
import "base" Foreign.Marshal.Array ( peekArray )
import "base" Foreign.Marshal.Utils ( fromBool )
import "base" Foreign.Ptr ( Ptr )
import "base" Foreign.Storable ( peek )
import qualified "inline-c" Language.C.Inline as C
import qualified "inline-c-cpp" Language.C.Inline.Cpp as C
import qualified "inline-c" Language.C.Inline.Unsafe as CU
import "linear" Linear.V4 ( V4(..) )
import "this" OpenCV.C.Inline ( openCvCtx )
import "this" OpenCV.C.Types
import "this" OpenCV.Core.Types.Internal
import "this" OpenCV.Core.Types.Mat.Internal
import "this" OpenCV.Exception.Internal
import "this" OpenCV.TypeLevel

--------------------------------------------------------------------------------

#include <bindings.dsl.h>
#include "opencv2/imgproc.hpp"

C.context openCvCtx

C.include "opencv2/core.hpp"
C.include "opencv2/imgproc.hpp"
C.using "namespace cv"

--------------------------------------------------------------------------------
-- Structural Analysis and Shape Descriptors
--------------------------------------------------------------------------------

{- | Calculates a contour area.

The function computes a contour area. Similarly to `moments`, the area is
computed using the <https://en.wikipedia.org/wiki/Green%27s_theorem Green formula>.
Thus, the returned area and the number of non-zero pixels, if you draw the
contour using `drawContours` or `fillPoly`, can be different. Also, the function
will most certainly give a wrong results for contours with self-intersections.

<http://docs.opencv.org/3.0-last-rst/modules/imgproc/doc/structural_analysis_and_shape_descriptors.html?highlight=contourarea#cv2.contourArea OpenCV Sphinx doc>
-}
contourArea
    :: (ToPoint2f point2f)
    => V.Vector point2f
       -- ^ Input vector of 2D points (contour vertices).
    -> Bool
       -- ^ Oriented area flag. If it is true, the function returns a signed
       -- area value, depending on the contour orientation (clockwise or
       -- counter-clockwise). Using this feature you can determine orientation
       -- of a contour by taking the sign of an area.
    -> CvExcept Double
contourArea contour oriented = unsafeWrapException $
    withArrayPtr (V.map toPoint2f contour) $ \contourPtr ->
    alloca $ \c'area ->
    handleCvException (realToFrac <$> peek c'area) $
      [cvExcept|
        cv::_InputArray contour =
          cv::_InputArray( $(Point2f * contourPtr)
                         , $(int32_t c'numPoints)
                         );
        *$(double * c'area) = cv::contourArea(contour, $(bool c'oriented));
      |]
  where
    c'numPoints = fromIntegral $ V.length contour
    c'oriented = fromBool oriented

-- | Performs a point-in-contour test.
--
-- The function determines whether the point is inside a contour, outside, or
-- lies on an edge (or coincides with a vertex). It returns positive (inside),
-- negative (outside), or zero (on an edge) value, correspondingly. When
-- measureDist=false , the return value is +1, -1, and 0,
-- respectively. Otherwise, the return value is a signed distance between the
-- point and the nearest contour edge.
--
-- <http://docs.opencv.org/3.0-last-rst/modules/imgproc/doc/structural_analysis_and_shape_descriptors.html#pointpolygontest OpenCV Sphinx doc>
pointPolygonTest
    :: ( ToPoint2f contourPoint2f
       , ToPoint2f testPoint2f
       )
    => V.Vector contourPoint2f -- ^ Contour.
    -> testPoint2f -- ^ Point tested against the contour.
    -> Bool
       -- ^ If true, the function estimates the signed distance from the point
       -- to the nearest contour edge. Otherwise, the function only checks if
       -- the point is inside a contour or not.
    -> CvExcept Double
pointPolygonTest contour pt measureDist = unsafeWrapException $
    withArrayPtr (V.map toPoint2f contour) $ \contourPtr ->
    withPtr (toPoint2f pt) $ \ptPtr ->
    alloca $ \c'resultPtr ->
    handleCvException (realToFrac <$> peek c'resultPtr) $
      [cvExcept|
        cv::_InputArray contour =
          cv::_InputArray( $(Point2f * contourPtr)
                         , $(int32_t c'numPoints)
                         );
        *$(double * c'resultPtr) =
          cv::pointPolygonTest( contour
                              , *$(Point2f * ptPtr)
                              , $(bool c'measureDist)
                              );
      |]
  where
    c'numPoints = fromIntegral $ V.length contour
    c'measureDist = fromBool measureDist

data ContourRetrievalMode
  = ContourRetrievalExternal
    -- ^ Retrieves only the extreme outer contours.
  | ContourRetrievalList
    -- ^ Retrieves all of the contours without establishing any hierarchical relationships.
  | ContourRetrievalCComp
    -- ^ Retrieves all of the contours and organizes them into a two-level hierarchy. At the top level, there are external boundaries of the components. At the second level, there are boundaries of the holes. If there is another contour inside a hole of a connected component, it is still put at the top level.
  | ContourRetrievalTree
    -- ^ Retrieves all of the contours and reconstructs a full hierarchy of nested contours.

data ContourApproximationMethod
  = ContourApproximationNone
    -- ^ Stores absolutely all the contour points. That is, any 2 subsequent points @(x1,y1)@ and @(x2,y2)@ of the contour will be either horizontal, vertical or diagonal neighbors, that is, @max(abs(x1-x2),abs(y2-y1)) == 1@.
  | ContourApproximationSimple
    -- ^ Compresses horizontal, vertical, and diagonal segments and leaves only their end points. For example, an up-right rectangular contour is encoded with 4 points.
  | ContourApproximationTC89L1
  | ContourApproximationTC89KCOS

#num CV_RETR_EXTERNAL
#num CV_RETR_LIST
#num CV_RETR_CCOMP
#num CV_RETR_TREE
#num CV_CHAIN_APPROX_NONE
#num CV_CHAIN_APPROX_SIMPLE
#num CV_CHAIN_APPROX_TC89_L1
#num CV_CHAIN_APPROX_TC89_KCOS

marshalContourRetrievalMode
  :: ContourRetrievalMode -> Int32
marshalContourRetrievalMode = \case
  ContourRetrievalExternal -> c'CV_RETR_EXTERNAL
  ContourRetrievalList -> c'CV_RETR_LIST
  ContourRetrievalCComp -> c'CV_RETR_CCOMP
  ContourRetrievalTree -> c'CV_RETR_TREE

marshalContourApproximationMethod
  :: ContourApproximationMethod -> Int32
marshalContourApproximationMethod = \case
  ContourApproximationNone -> c'CV_CHAIN_APPROX_NONE
  ContourApproximationSimple -> c'CV_CHAIN_APPROX_SIMPLE
  ContourApproximationTC89L1 -> c'CV_CHAIN_APPROX_TC89_L1
  ContourApproximationTC89KCOS -> c'CV_CHAIN_APPROX_TC89_KCOS

data Contour =
  Contour {contourPoints :: !(V.Vector Point2i)
          ,contourChildren :: !(V.Vector Contour)}

findContours
  :: (PrimMonad m)
  => ContourRetrievalMode
  -> ContourApproximationMethod
  -> MutMat ('S [h, w]) ('S 1) ('S Word8) (PrimState m)
  -> m (V.Vector Contour)
findContours mode method src = unsafePrimToPrim $
  withPtr (unMutMat src) $ \srcPtr ->
  alloca $ \(contourLengthsPtrPtr :: Ptr (Ptr Int32)) ->
  alloca $ \(contoursPtrPtr :: Ptr (Ptr (Ptr (Ptr C'Point2i)))) ->
  alloca $ \(hierarchyPtrPtr :: Ptr (Ptr (Ptr C'Vec4i))) ->
  alloca $ \(numContoursPtr :: Ptr Int32) -> mask_ $ do
    [C.block| void {
      std::vector<std::vector<cv::Point>> contours;
      std::vector<cv::Vec4i> hierarchy;
      cv::findContours(
        *$(Mat * srcPtr),
        contours,
        hierarchy,
        $(int32_t c'mode),
        $(int32_t c'method)
      );

      *$(int32_t * numContoursPtr) = contours.size();

      cv::Point * * * * contoursPtrPtr = $(Point2i * * * * contoursPtrPtr);
      cv::Point * * * contoursPtr = new cv::Point * * [contours.size()];
      *contoursPtrPtr = contoursPtr;

      cv::Vec4i * * * hierarchyPtrPtr = $(Vec4i * * * hierarchyPtrPtr);
      cv::Vec4i * * hierarchyPtr = new cv::Vec4i * [contours.size()];
      *hierarchyPtrPtr = hierarchyPtr;

      int32_t * * contourLengthsPtrPtr = $(int32_t * * contourLengthsPtrPtr);
      int32_t * contourLengthsPtr = new int32_t [contours.size()];
      *contourLengthsPtrPtr = contourLengthsPtr;

      for (std::vector<std::vector<cv::Point>>::size_type i = 0; i < contours.size(); i++) {
        std::vector<cv::Point> & contourPoints = contours[i];
        cv::Vec4i hierarchyInfo = hierarchy[i];

        contourLengthsPtr[i] = contourPoints.size();

        cv::Point * * newContourPoints = new cv::Point * [contourPoints.size()];
        for (std::vector<cv::Point>::size_type j = 0; j < contourPoints.size(); j++) {
          cv::Point & orig = contourPoints[j];
          cv::Point * newPt = new cv::Point(orig.x, orig.y);
          newContourPoints[j] = newPt;
        }
        contoursPtr[i] = newContourPoints;

        hierarchyPtr[i] = new cv::Vec4i(
          hierarchyInfo[0],
          hierarchyInfo[1],
          hierarchyInfo[2],
          hierarchyInfo[3]
        );
      }
    }|]

    numContours <- fromIntegral <$> peek numContoursPtr

    contourLengthsPtr <- peek contourLengthsPtrPtr
    contourLengths <- peekArray numContours contourLengthsPtr

    contoursPtr <- peek contoursPtrPtr
    unmarshalledContours <- peekArray numContours contoursPtr

    allContours <- for (zip unmarshalledContours contourLengths) $ \(contourPointsPtr,n) ->
      fmap V.fromList
           (peekArray (fromIntegral n) contourPointsPtr >>= mapM (fromPtr . pure))

    hierarchyPtr <- peek hierarchyPtrPtr
<<<<<<< HEAD
    hierarchy <- peekArray numContours hierarchyPtr >>=
                 mapM (fmap (convert :: Vec4i -> V4 Int32) . fromPtr . pure)
=======
    (hierarchy :: [V4 Int32]) <-
        peekArray numContours hierarchyPtr >>=
        mapM (fmap fromVec4i . fromPtr . pure)
>>>>>>> 789c6c0f

    let treeHierarchy =
          zipWith (\(V4 nextSibling previousSibling firstChild parent) points ->
                (Contour { contourPoints = points
                         , contourChildren = if firstChild < 0
                                               then mempty
                                               else V.fromList (map fst treeHierarchy !! fromIntegral firstChild)
                         } : if nextSibling < 0
                               then []
                               else map fst treeHierarchy !! fromIntegral nextSibling
                ,parent < 0 && previousSibling < 0)
              )
              hierarchy
              allContours

    [CU.block| void {
      delete [] *$(Point2i * * * * contoursPtrPtr);
      delete [] *$(Vec4i * * * hierarchyPtrPtr);
      delete [] *$(int32_t * * contourLengthsPtrPtr);
    } |]

    return (V.fromList
              (concat (mapMaybe (\(contours,isRoot) -> guard isRoot $> contours) treeHierarchy)))
  where
    c'mode = marshalContourRetrievalMode mode
    c'method = marshalContourApproximationMethod method<|MERGE_RESOLUTION|>--- conflicted
+++ resolved
@@ -246,14 +246,8 @@
            (peekArray (fromIntegral n) contourPointsPtr >>= mapM (fromPtr . pure))
 
     hierarchyPtr <- peek hierarchyPtrPtr
-<<<<<<< HEAD
-    hierarchy <- peekArray numContours hierarchyPtr >>=
-                 mapM (fmap (convert :: Vec4i -> V4 Int32) . fromPtr . pure)
-=======
-    (hierarchy :: [V4 Int32]) <-
-        peekArray numContours hierarchyPtr >>=
-        mapM (fmap fromVec4i . fromPtr . pure)
->>>>>>> 789c6c0f
+    (hierarchy :: [V4 Int32]) <- peekArray numContours hierarchyPtr >>=
+                 mapM (fmap fromVec4i . fromPtr . pure)
 
     let treeHierarchy =
           zipWith (\(V4 nextSibling previousSibling firstChild parent) points ->
